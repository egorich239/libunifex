/*
 * Copyright (c) Facebook, Inc. and its affiliates.
 *
 * Licensed under the Apache License Version 2.0 with LLVM Exceptions
 * (the "License"); you may not use this file except in compliance with
 * the License. You may obtain a copy of the License at
 *
 *   https://llvm.org/LICENSE.txt
 *
 * Unless required by applicable law or agreed to in writing, software
 * distributed under the License is distributed on an "AS IS" BASIS,
 * WITHOUT WARRANTIES OR CONDITIONS OF ANY KIND, either express or implied.
 * See the License for the specific language governing permissions and
 * limitations under the License.
 */
#pragma once

#include <unifex/config.hpp>
<<<<<<< HEAD
#include <unifex/just.hpp>
#include <unifex/let.hpp>
#include <unifex/receiver_concepts.hpp>
#include <unifex/sender_concepts.hpp>
#include <unifex/execution_policy.hpp>
#include <unifex/type_list.hpp>
#include <unifex/functional.hpp>

#include <unifex/detail/prologue.hpp>

namespace unifex {

namespace _let_with {

template<typename StateFactory, typename InnerOp, typename Receiver>
struct _operation {
  struct type;
};

template <typename StateFactory, typename InnerOp, typename Receiver>
using operation =  typename _operation<
    StateFactory, InnerOp, Receiver>::type;

template<typename StateFactory, typename SuccessorFactory>
struct _sender {
    class type;
};

template<typename StateFactory, typename SuccessorFactory>
using let_with_sender = typename _sender<StateFactory, SuccessorFactory>::type;

template<typename StateFactory, typename SuccessorFactory>
class _sender<StateFactory, SuccessorFactory>::type {
public:
    using InnerOp = unifex::invoke_result_t<SuccessorFactory, callable_result_t<StateFactory>&>;

    template<template<typename...> class Variant, template<typename...> class Tuple>
    using value_types = sender_value_types_t<InnerOp, Variant, Tuple>;

    template<template<typename...> class Variant>
    using error_types = sender_error_types_t<InnerOp, Variant>;

    static constexpr bool sends_done = sender_traits<InnerOp>::sends_done;

    template<typename StateFactory2, typename SuccessorFactory2>
    explicit type(StateFactory2&& stateFactory, SuccessorFactory2&& func) :
        stateFactory_((StateFactory2&&)stateFactory),
        func_((SuccessorFactory2&&)func)
    {}

    template(typename Self, typename Receiver)
        (requires same_as<remove_cvref_t<Self>, type> AND receiver<Receiver>)
    friend auto tag_invoke(tag_t<unifex::connect>, Self&& self, Receiver&& r)
        noexcept(
            is_nothrow_callable_v<member_t<Self, StateFactory>> &&
            is_nothrow_invocable_v<
                member_t<Self, SuccessorFactory>,
                callable_result_t<member_t<Self, StateFactory>>&> &&
            is_nothrow_connectable_v<
                callable_result_t<
                    member_t<Self, SuccessorFactory>,
                    callable_result_t<member_t<Self, StateFactory>>&>,
                remove_cvref_t<Receiver>>) {

        return operation<StateFactory, SuccessorFactory, Receiver>(
            static_cast<Self&&>(self).stateFactory_,
            static_cast<Self&&>(self).func_,
            static_cast<Receiver&&>(r));
    }

private:
    UNIFEX_NO_UNIQUE_ADDRESS StateFactory stateFactory_;
    UNIFEX_NO_UNIQUE_ADDRESS SuccessorFactory func_;
};


template<typename StateFactory, typename SuccessorFactory, typename Receiver>
struct _operation<StateFactory, SuccessorFactory, Receiver>::type {
    type(StateFactory&& stateFactory, SuccessorFactory&& func, Receiver&& r) :
        stateFactory_(static_cast<StateFactory&&>(stateFactory)),
        func_(static_cast<SuccessorFactory&&>(func)),
        state_(static_cast<StateFactory&&>(stateFactory_)()),
        innerOp_(
              unifex::connect(
                static_cast<SuccessorFactory&&>(func_)(state_),
                static_cast<Receiver&&>(r))) {
    }

    void start() & noexcept {
        unifex::start(innerOp_);
    }

    StateFactory stateFactory_;
    SuccessorFactory func_;
    callable_result_t<StateFactory> state_;
    connect_result_t<
        callable_result_t<SuccessorFactory, callable_result_t<StateFactory>&>,
        remove_cvref_t<Receiver>>
        innerOp_;
};

} // namespace _let_with

namespace _let_with_cpo {
    struct _fn {
        template (typename StateFactory, typename SuccessorFactory)
          (requires
              callable<std::decay_t<StateFactory>> AND
              callable<
                  std::decay_t<SuccessorFactory>,
                  callable_result_t<std::decay_t<StateFactory>>&> AND
              sender<
                  callable_result_t<
                      std::decay_t<SuccessorFactory>,
                      callable_result_t<std::decay_t<StateFactory>>&>>)
        auto operator()(StateFactory&& stateFactory, SuccessorFactory&& successor_factory) const
            noexcept(is_nothrow_constructible_v<std::decay_t<SuccessorFactory>, SuccessorFactory> &&
                    is_nothrow_constructible_v<std::decay_t<StateFactory>, StateFactory>)
            -> _let_with::let_with_sender<
                 std::decay_t<StateFactory>, std::decay_t<SuccessorFactory>> {
            return _let_with::let_with_sender<
                std::decay_t<StateFactory>, std::decay_t<SuccessorFactory>>{
                (StateFactory&&)stateFactory, (SuccessorFactory&&)successor_factory};
        }
    };
} // namespace _let_with_cpo

inline constexpr _let_with_cpo::_fn let_with{};

=======
#include <unifex/let_value_with.hpp>

#include <unifex/detail/prologue.hpp>

UNIFEX_DEPRECATED_HEADER("let_with.hpp is deprecated. Use let_value_with.hpp instead.")
>>>>>>> 2209173c

namespace unifex {
[[deprecated("unifex::let_with has been renamed to unifex::let_value_with")]]
inline constexpr _let_v_w::_cpo::_fn let_with {};
} // namespace unifex

#include <unifex/detail/epilogue.hpp><|MERGE_RESOLUTION|>--- conflicted
+++ resolved
@@ -16,143 +16,11 @@
 #pragma once
 
 #include <unifex/config.hpp>
-<<<<<<< HEAD
-#include <unifex/just.hpp>
-#include <unifex/let.hpp>
-#include <unifex/receiver_concepts.hpp>
-#include <unifex/sender_concepts.hpp>
-#include <unifex/execution_policy.hpp>
-#include <unifex/type_list.hpp>
-#include <unifex/functional.hpp>
-
-#include <unifex/detail/prologue.hpp>
-
-namespace unifex {
-
-namespace _let_with {
-
-template<typename StateFactory, typename InnerOp, typename Receiver>
-struct _operation {
-  struct type;
-};
-
-template <typename StateFactory, typename InnerOp, typename Receiver>
-using operation =  typename _operation<
-    StateFactory, InnerOp, Receiver>::type;
-
-template<typename StateFactory, typename SuccessorFactory>
-struct _sender {
-    class type;
-};
-
-template<typename StateFactory, typename SuccessorFactory>
-using let_with_sender = typename _sender<StateFactory, SuccessorFactory>::type;
-
-template<typename StateFactory, typename SuccessorFactory>
-class _sender<StateFactory, SuccessorFactory>::type {
-public:
-    using InnerOp = unifex::invoke_result_t<SuccessorFactory, callable_result_t<StateFactory>&>;
-
-    template<template<typename...> class Variant, template<typename...> class Tuple>
-    using value_types = sender_value_types_t<InnerOp, Variant, Tuple>;
-
-    template<template<typename...> class Variant>
-    using error_types = sender_error_types_t<InnerOp, Variant>;
-
-    static constexpr bool sends_done = sender_traits<InnerOp>::sends_done;
-
-    template<typename StateFactory2, typename SuccessorFactory2>
-    explicit type(StateFactory2&& stateFactory, SuccessorFactory2&& func) :
-        stateFactory_((StateFactory2&&)stateFactory),
-        func_((SuccessorFactory2&&)func)
-    {}
-
-    template(typename Self, typename Receiver)
-        (requires same_as<remove_cvref_t<Self>, type> AND receiver<Receiver>)
-    friend auto tag_invoke(tag_t<unifex::connect>, Self&& self, Receiver&& r)
-        noexcept(
-            is_nothrow_callable_v<member_t<Self, StateFactory>> &&
-            is_nothrow_invocable_v<
-                member_t<Self, SuccessorFactory>,
-                callable_result_t<member_t<Self, StateFactory>>&> &&
-            is_nothrow_connectable_v<
-                callable_result_t<
-                    member_t<Self, SuccessorFactory>,
-                    callable_result_t<member_t<Self, StateFactory>>&>,
-                remove_cvref_t<Receiver>>) {
-
-        return operation<StateFactory, SuccessorFactory, Receiver>(
-            static_cast<Self&&>(self).stateFactory_,
-            static_cast<Self&&>(self).func_,
-            static_cast<Receiver&&>(r));
-    }
-
-private:
-    UNIFEX_NO_UNIQUE_ADDRESS StateFactory stateFactory_;
-    UNIFEX_NO_UNIQUE_ADDRESS SuccessorFactory func_;
-};
-
-
-template<typename StateFactory, typename SuccessorFactory, typename Receiver>
-struct _operation<StateFactory, SuccessorFactory, Receiver>::type {
-    type(StateFactory&& stateFactory, SuccessorFactory&& func, Receiver&& r) :
-        stateFactory_(static_cast<StateFactory&&>(stateFactory)),
-        func_(static_cast<SuccessorFactory&&>(func)),
-        state_(static_cast<StateFactory&&>(stateFactory_)()),
-        innerOp_(
-              unifex::connect(
-                static_cast<SuccessorFactory&&>(func_)(state_),
-                static_cast<Receiver&&>(r))) {
-    }
-
-    void start() & noexcept {
-        unifex::start(innerOp_);
-    }
-
-    StateFactory stateFactory_;
-    SuccessorFactory func_;
-    callable_result_t<StateFactory> state_;
-    connect_result_t<
-        callable_result_t<SuccessorFactory, callable_result_t<StateFactory>&>,
-        remove_cvref_t<Receiver>>
-        innerOp_;
-};
-
-} // namespace _let_with
-
-namespace _let_with_cpo {
-    struct _fn {
-        template (typename StateFactory, typename SuccessorFactory)
-          (requires
-              callable<std::decay_t<StateFactory>> AND
-              callable<
-                  std::decay_t<SuccessorFactory>,
-                  callable_result_t<std::decay_t<StateFactory>>&> AND
-              sender<
-                  callable_result_t<
-                      std::decay_t<SuccessorFactory>,
-                      callable_result_t<std::decay_t<StateFactory>>&>>)
-        auto operator()(StateFactory&& stateFactory, SuccessorFactory&& successor_factory) const
-            noexcept(is_nothrow_constructible_v<std::decay_t<SuccessorFactory>, SuccessorFactory> &&
-                    is_nothrow_constructible_v<std::decay_t<StateFactory>, StateFactory>)
-            -> _let_with::let_with_sender<
-                 std::decay_t<StateFactory>, std::decay_t<SuccessorFactory>> {
-            return _let_with::let_with_sender<
-                std::decay_t<StateFactory>, std::decay_t<SuccessorFactory>>{
-                (StateFactory&&)stateFactory, (SuccessorFactory&&)successor_factory};
-        }
-    };
-} // namespace _let_with_cpo
-
-inline constexpr _let_with_cpo::_fn let_with{};
-
-=======
 #include <unifex/let_value_with.hpp>
 
 #include <unifex/detail/prologue.hpp>
 
 UNIFEX_DEPRECATED_HEADER("let_with.hpp is deprecated. Use let_value_with.hpp instead.")
->>>>>>> 2209173c
 
 namespace unifex {
 [[deprecated("unifex::let_with has been renamed to unifex::let_value_with")]]
