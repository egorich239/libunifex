--- conflicted
+++ resolved
@@ -233,28 +233,7 @@
       // call returns a reference to the scheduler stored within snd, which is an object
       // whose lifetime spans a suspend point. So it's ok to build an any_scheduler_ref
       // from it:
-<<<<<<< HEAD
-      any_scheduler_ref newSched = get_scheduler(snd);
-
-      // If we haven't already inserted a cleanup action to take us back to the correct
-      // scheduler, do so now:
-      if (!std::exchange(this->rescheduled_, true)) {
-        // Create a cleanup action that transitions back onto the current scheduler:
-        auto cleanupTask = at_coroutine_exit(schedule, this->sched_);
-        // Insert the cleanup action into the head of the continuation chain by making
-        // direct calls to the cleanup task's awaiter member functions. See type
-        // _cleanup_task in at_coroutine_exit.hpp:
-        cleanupTask.await_suspend(coro::coroutine_handle<type>::from_promise(*this));
-        (void) cleanupTask.await_resume();
-      }
-
-      // Update the current scheduler. (Don't do this before we have inserted the
-      // cleanup action because the insertion of the cleanup action reads this task's
-      // current scheduler.)
-      this->sched_ = newSched;
-=======
       transform_schedule_sender_impl_(get_scheduler(snd));
->>>>>>> 7ebb3e64
 
       // Return the inner sender, appropriately wrapped in an awaitable:
       return unifex::await_transform(*this, std::move(snd).base());
