--- conflicted
+++ resolved
@@ -739,38 +739,12 @@
       CompletionSender completion_;
     };
 
-<<<<<<< HEAD
-  namespace _final_cpo
-  {
-    inline const struct _fn {
-      template <typename SourceSender, typename CompletionSender>
-      auto operator()(SourceSender&& source, CompletionSender&& completion) const
-          noexcept(is_nothrow_constructible_v<
-                  _final::sender<SourceSender, CompletionSender>,
-                  SourceSender,
-                  CompletionSender>) -> _final::sender<SourceSender, CompletionSender> {
-        return _final::sender<SourceSender, CompletionSender>{
-            static_cast<SourceSender&&>(source),
-            static_cast<CompletionSender&&>(completion)};
-      }
-      template <typename CompletionSender>
-      constexpr auto operator()(CompletionSender&& completion) const
-          noexcept(is_nothrow_callable_v<
-            tag_t<bind_back>, _fn, CompletionSender>)
-          -> bind_back_result_t<_fn, CompletionSender> {
-        return bind_back(*this, (CompletionSender&&)completion);
-      }
-    } finally{};
-  } // namespace _final_cpo
-
-using _final_cpo::finally;
-=======
     namespace _cpo
     {
       struct _fn {
         template <typename SourceSender, typename CompletionSender>
         auto operator()(SourceSender&& source, CompletionSender&& completion) const
-            noexcept(std::is_nothrow_constructible_v<
+            noexcept(is_nothrow_constructible_v<
                     _final::sender<SourceSender, CompletionSender>,
                     SourceSender,
                     CompletionSender>) -> _final::sender<SourceSender, CompletionSender> {
@@ -788,7 +762,6 @@
       };
     } // namespace _cpo
   } // namespace _final
->>>>>>> 351a97c1
 
   inline constexpr _final::_cpo::_fn finally {};
 } // namespace unifex
