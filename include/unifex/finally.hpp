/*
 * Copyright 2019-present Facebook, Inc.
 *
 * Licensed under the Apache License, Version 2.0 (the "License");
 * you may not use this file except in compliance with the License.
 * You may obtain a copy of the License at
 *
 *   http://www.apache.org/licenses/LICENSE-2.0
 *
 * Unless required by applicable law or agreed to in writing, software
 * distributed under the License is distributed on an "AS IS" BASIS,
 * WITHOUT WARRANTIES OR CONDITIONS OF ANY KIND, either express or implied.
 * See the License for the specific language governing permissions and
 * limitations under the License.
 */
#pragma once

#include <unifex/async_trace.hpp>
#include <unifex/manual_lifetime.hpp>
#include <unifex/manual_lifetime_union.hpp>
#include <unifex/receiver_concepts.hpp>
#include <unifex/scope_guard.hpp>
#include <unifex/sender_concepts.hpp>
#include <unifex/type_traits.hpp>
#include <unifex/type_list.hpp>

#include <cassert>
#include <exception>
#include <functional>
#include <tuple>
#include <type_traits>
#include <utility>

namespace unifex
{
  namespace _final
  {
    template <
        typename SourceSender,
        typename CompletionSender,
        typename Receiver>
    struct _op {
      class type;
    };
    template <
        typename SourceSender,
        typename CompletionSender,
        typename Receiver>
    using operation =
        typename _op<SourceSender, CompletionSender, std::remove_cvref_t<Receiver>>::type;

    template <
        typename SourceSender,
        typename CompletionSender,
        typename Receiver,
        typename... Values>
    struct _value_receiver {
      class type;
    };
    template <
        typename SourceSender,
        typename CompletionSender,
        typename Receiver,
        typename... Values>
    using value_receiver =
      typename _value_receiver<
        SourceSender,
        CompletionSender,
        Receiver,
        std::decay_t<Values>...>::type;

    template <
        typename SourceSender,
        typename CompletionSender,
        typename Receiver,
        typename... Values>
    class _value_receiver<SourceSender, CompletionSender, Receiver, Values...>::type final {
      using value_receiver = type;
      using operation_type = operation<SourceSender, CompletionSender, Receiver>;

    public:
      explicit type(operation_type* op) noexcept : op_(op) {}

      type(type&& other) noexcept
      : op_(std::exchange(other.op_, nullptr)) {}

      void set_value() && noexcept {
        auto* op = op_;

        auto& completionOp = op->completionValueOp_.template get<
            operation_t<CompletionSender, value_receiver>>();
        completionOp.destruct();

        auto& valueStorage = op->value_.template get<std::tuple<Values...>>();
        try {
          // Move the stored values onto the stack so that we can
          // destroy the ones stored in the operation-state. This
          // prevents the need to add a big switch to the operation
          // state destructor to determine which value-tuple type
          // destructor needs to be run.
          auto values = [&]() -> std::tuple<Values...> {
            scope_guard g{[&]() noexcept {
              valueStorage.destruct();
            }};
            return static_cast<std::tuple<Values...>&&>(valueStorage.get());
          }
          ();

          std::apply(
              [&](Values&&... values) {
                unifex::set_value(
                    static_cast<Receiver&&>(op->receiver_),
                    static_cast<Values&&>(values)...);
              },
              static_cast<std::tuple<Values...>&&>(values));
        } catch (...) {
          unifex::set_error(
              static_cast<Receiver&&>(op->receiver_), std::current_exception());
        }
      }

      template <typename Error>
      void set_error(Error&& error) && noexcept {
        auto* op = op_;

        auto& completionOp = op->completionValueOp_.template get<
            operation_t<CompletionSender, value_receiver>>();
        completionOp.destruct();

        // Discard the stored value.
        auto& valueStorage = op->value_.template get<std::tuple<Values...>>();
        valueStorage.destruct();

        unifex::set_error(
            static_cast<Receiver&&>(op->receiver_),
            static_cast<Error&&>(error));
      }

      void set_done() && noexcept {
        auto* op = op_;

        auto& completionOp = op->completionValueOp_.template get<
            operation_t<CompletionSender, value_receiver>>();
        completionOp.destruct();

        // Discard the stored value.
        auto& valueStorage = op->value_.template get<std::tuple<Values...>>();
        valueStorage.destruct();

        unifex::set_done(static_cast<Receiver&&>(op->receiver_));
      }

      template <
          typename CPO,
          typename R,
<<<<<<< HEAD
          typename... Args,
          std::enable_if_t<!is_receiver_cpo_v<CPO>, int> = 0,
          std::enable_if_t<std::is_same_v<R, value_receiver>, int> = 0,
          std::enable_if_t<is_callable_v<CPO, const Receiver&, Args...>, int> = 0>
=======
          std::enable_if_t<!is_receiver_cpo_v<CPO>, int> = 0,
          std::enable_if_t<std::is_same_v<R, value_receiver>, int> = 0,
          std::enable_if_t<is_callable_v<CPO, const Receiver&>, int> = 0>
>>>>>>> 7ffbdf2e
      friend auto tag_invoke(
          CPO cpo,
          const R& r) noexcept(is_nothrow_callable_v<
                                          CPO,
                                          const Receiver&>)
          -> callable_result_t<CPO, const Receiver&> {
        return static_cast<CPO&&>(cpo)(r.get_receiver());
      }

      template <typename Func>
      friend void tag_invoke(
          tag_t<visit_continuations>,
          const value_receiver& r,
          Func&& func) {
        std::invoke(func, r.get_receiver());
      }

    private:
      const Receiver& get_receiver() const noexcept {
        return op_->receiver_;
      }

      operation_type* op_;
    };

    template <
        typename SourceSender,
        typename CompletionSender,
        typename Receiver,
        typename Error>
    struct _error_receiver {
      class type;
    };
    template <
        typename SourceSender,
        typename CompletionSender,
        typename Receiver,
        typename Error>
    using error_receiver =
      typename _error_receiver<
        SourceSender,
        CompletionSender,
        Receiver,
        std::decay_t<Error>>::type;

    template <
        typename SourceSender,
        typename CompletionSender,
        typename Receiver,
        typename Error>
    class _error_receiver<SourceSender, CompletionSender, Receiver, Error>::type final {
      using error_receiver = type;
      using operation_type = operation<SourceSender, CompletionSender, Receiver>;

    public:
      explicit type(operation_type* op) noexcept : op_(op) {}

      type(type&& other) noexcept
        : op_(std::exchange(other.op_, nullptr)) {}

      void set_value() && noexcept {
        auto* op = op_;

        auto& completionOp = op->completionErrorOp_.template get<
            operation_t<CompletionSender, error_receiver>>();
        completionOp.destruct();

        auto& errorStorage = op->error_.template get<Error>();
        Error errorCopy = static_cast<Error&&>(errorStorage.get());
        errorStorage.destruct();

        unifex::set_error(
            static_cast<Receiver&&>(op->receiver_),
            static_cast<Error&&>(errorCopy));
      }

      template <
          typename OtherError,
          std::enable_if_t<
              is_callable_v<
                  decltype(unifex::set_error),
                  Receiver,
                  OtherError>,
              int> = 0>
      void set_error(OtherError otherError) && noexcept {
        auto* op = op_;

        auto& completionOp = op->completionErrorOp_.template get<
            operation_t<CompletionSender, error_receiver>>();
        completionOp.destruct();

        // Discard existing stored error from source-sender.
        auto& errorStorage = op->error_.template get<Error>();
        errorStorage.destruct();

        unifex::set_error(
            static_cast<Receiver&&>(op->receiver_),
            static_cast<OtherError&&>(otherError));
      }

      void set_done() && noexcept {
        auto* op = op_;

        auto& completionOp = op->completionErrorOp_.template get<
            operation_t<CompletionSender, error_receiver>>();
        completionOp.destruct();

        // Discard existing stored error from source-sender.
        auto& errorStorage = op->error_.template get<Error>();
        errorStorage.destruct();

        unifex::set_done(static_cast<Receiver&&>(op->receiver_));
      }

      template <
          typename CPO,
          typename R,
<<<<<<< HEAD
          typename... Args,
          std::enable_if_t<!is_receiver_cpo_v<CPO>, int> = 0,
          std::enable_if_t<std::is_same_v<R, error_receiver>, int> = 0,
          std::enable_if_t<is_callable_v<CPO, const Receiver&, Args...>, int> = 0>
=======
          std::enable_if_t<!is_receiver_cpo_v<CPO>, int> = 0,
          std::enable_if_t<std::is_same_v<R, error_receiver>, int> = 0,
          std::enable_if_t<is_callable_v<CPO, const Receiver&>, int> = 0>
>>>>>>> 7ffbdf2e
      friend auto tag_invoke(
          CPO cpo,
          const R& r) noexcept(is_nothrow_callable_v<
                                          CPO,
                                          const Receiver&>)
          -> callable_result_t<CPO, const Receiver&> {
        return static_cast<CPO&&>(cpo)(r.get_receiver());
      }

      template <typename Func>
      friend void tag_invoke(
          tag_t<visit_continuations>,
          const error_receiver& r,
          Func&& func) {
        std::invoke(func, r.get_receiver());
      }

    private:
      const Receiver& get_receiver() const noexcept {
        return op_->receiver_;
      }

      operation_type* op_;
    };

    template <typename SourceSender, typename CompletionSender, typename Receiver>
    struct _done_receiver {
      class type;
    };
    template <typename SourceSender, typename CompletionSender, typename Receiver>
    using done_receiver =
        typename _done_receiver<SourceSender, CompletionSender, Receiver>::type;

    template <typename SourceSender, typename CompletionSender, typename Receiver>
    class _done_receiver<SourceSender, CompletionSender, Receiver>::type final {
      using done_receiver = type;
      using operation_type = operation<SourceSender, CompletionSender, Receiver>;

    public:
      explicit type(operation_type* op) noexcept : op_(op) {}

      type(type&& other) noexcept
        : op_(std::exchange(other.op_, nullptr)) {}

      void set_value() && noexcept {
        auto* op = op_;
        op->completionDoneOp_.destruct();
        unifex::set_done(static_cast<Receiver&&>(op->receiver_));
      }

      template <
          typename Error,
          std::enable_if_t<
              is_callable_v<decltype(unifex::set_error), Receiver, Error>,
              int> = 0>
      void set_error(Error&& error) && noexcept {
        auto* op = op_;
        op->completionDoneOp_.destruct();
        unifex::set_error(
            static_cast<Receiver&&>(op->receiver_),
            static_cast<Error&&>(error));
      }

      void set_done() && noexcept {
        auto* op = op_;
        op->completionDoneOp_.destruct();
        unifex::set_done(static_cast<Receiver&&>(op->receiver_));
      }

      template <
          typename CPO,
          typename R,
<<<<<<< HEAD
          typename... Args,
          std::enable_if_t<!is_receiver_cpo_v<CPO>, int> = 0,
          std::enable_if_t<std::is_same_v<R, done_receiver>, int> = 0,
          std::enable_if_t<is_callable_v<CPO, const Receiver&, Args...>, int> = 0>
=======
          std::enable_if_t<!is_receiver_cpo_v<CPO>, int> = 0,
          std::enable_if_t<std::is_same_v<R, done_receiver>, int> = 0,
          std::enable_if_t<is_callable_v<CPO, const Receiver&>, int> = 0>
>>>>>>> 7ffbdf2e
      friend auto tag_invoke(
          CPO cpo,
          const R& r) noexcept(is_nothrow_callable_v<
                                          CPO,
                                          const Receiver&>)
          -> callable_result_t<CPO, const Receiver&> {
        return static_cast<CPO&&>(cpo)(r.get_receiver());
      }

      template <typename Func>
      friend void tag_invoke(
          tag_t<visit_continuations>,
          const done_receiver& r,
          Func&& func) {
        std::invoke(func, r.get_receiver());
      }

    private:
      const Receiver& get_receiver() const noexcept {
        return op_->receiver_;
      }

      operation_type* op_;
    };

    template <typename SourceSender, typename CompletionSender, typename Receiver>
    struct _receiver {
      class type;
    };
    template <typename SourceSender, typename CompletionSender, typename Receiver>
    using receiver = typename _receiver<SourceSender, CompletionSender, Receiver>::type;

    template <typename SourceSender, typename CompletionSender, typename Receiver>
    class _receiver<SourceSender, CompletionSender, Receiver>::type final {
      using receiver = type;
      using operation_type = operation<SourceSender, CompletionSender, Receiver>;

    public:
      explicit type(operation_type* op) noexcept : op_(op) {}

      type(type&& other) noexcept
        : op_(std::exchange(other.op_, nullptr)) {}

      template <
          typename... Values,
          std::enable_if_t<
              is_callable_v<
                  decltype(unifex::set_value),
                  Receiver,
                  std::decay_t<Values>...>,
              int> = 0>
      void set_value(Values&&... values) && noexcept {
        auto* op = op_;
        auto& valueStorage =
            op->value_.template get<std::tuple<std::decay_t<Values>...>>();
        try {
          valueStorage.construct(static_cast<Values&&>(values)...);
        } catch (...) {
          std::move(*this).set_error(std::current_exception());
          return;
        }

        op->sourceOp_.destruct();

        try {
          using value_receiver = value_receiver<
              SourceSender,
              CompletionSender,
              Receiver,
              Values...>;
          auto& completionOp =
              op->completionValueOp_
                  .template get<operation_t<CompletionSender, value_receiver>>()
                  .construct_from([&] {
                    return unifex::connect(
                        static_cast<CompletionSender&&>(op->completionSender_),
                        value_receiver{op});
                  });
          unifex::start(completionOp);
        } catch (...) {
          valueStorage.destruct();
          unifex::set_error(
              static_cast<Receiver&&>(op->receiver_), std::current_exception());
        }
      }

      template <typename Error>
      void set_error(Error&& error) && noexcept {
        static_assert(
            std::is_nothrow_constructible_v<std::decay_t<Error>, Error>);

        auto* op = op_;
        auto& errorStorage = op->error_.template get<std::decay_t<Error>>();
        errorStorage.construct(static_cast<Error&&>(error));

        op->sourceOp_.destruct();

        try {
          using error_receiver_t = error_receiver<
              SourceSender,
              CompletionSender,
              Receiver,
              Error>;
          auto& completionOp =
              op->completionErrorOp_
                  .template get<operation_t<CompletionSender, error_receiver_t>>()
                  .construct_from([&] {
                    return unifex::connect(
                        static_cast<CompletionSender&&>(op->completionSender_),
                        error_receiver_t{op});
                  });
          unifex::start(completionOp);
        } catch (...) {
          errorStorage.destruct();
          unifex::set_error(
              static_cast<Receiver&&>(op->receiver_), std::current_exception());
        }
      }

      void set_done() && noexcept {
        auto* op = op_;

        op->sourceOp_.destruct();

        try {
          using done_receiver =
              done_receiver<SourceSender, CompletionSender, Receiver>;
          auto& completionOp = op->completionDoneOp_.construct_from([&] {
            return unifex::connect(
                static_cast<CompletionSender&&>(op->completionSender_),
                done_receiver{op});
          });
          unifex::start(completionOp);
        } catch (...) {
          unifex::set_error(
              static_cast<Receiver&&>(op->receiver_), std::current_exception());
        }
      }

      template <
          typename CPO,
          typename R,
<<<<<<< HEAD
          typename... Args,
          std::enable_if_t<!is_receiver_cpo_v<CPO>, int> = 0,
          std::enable_if_t<std::is_same_v<R, receiver>, int> = 0,
          std::enable_if_t<is_callable_v<CPO, const Receiver&, Args...>, int> = 0>
=======
          std::enable_if_t<!is_receiver_cpo_v<CPO>, int> = 0,
          std::enable_if_t<std::is_same_v<R, receiver>, int> = 0,
          std::enable_if_t<is_callable_v<CPO, const Receiver&>, int> = 0>
>>>>>>> 7ffbdf2e
      friend auto
      tag_invoke(CPO cpo, const R& r) noexcept(
          is_nothrow_callable_v<CPO, const Receiver&>)
          -> callable_result_t<CPO, const Receiver&> {
        return static_cast<CPO&&>(cpo)(r.get_receiver());
      }

      template <typename Func>
      friend void tag_invoke(
          tag_t<visit_continuations>, const receiver& r, Func&& func) {
        std::invoke(func, r.get_receiver());
      }

    private:
      const Receiver& get_receiver() const noexcept {
        return op_->receiver_;
      }

      operation_type* op_;
    };

    template <
        typename SourceSender,
        typename CompletionSender,
        typename Receiver>
    class _op<SourceSender, CompletionSender, Receiver>::type {
      friend receiver<SourceSender, CompletionSender, Receiver>;
      friend done_receiver<SourceSender, CompletionSender, Receiver>;

      template <
          typename SourceSender2,
          typename CompletionSender2,
          typename Receiver2,
          typename... Values>
      friend class _value_receiver;

      template <
          typename SourceSender2,
          typename CompletionSender2,
          typename Receiver2,
          typename Error>
      friend class _error_receiver;

      template <typename... Values>
      using value_operation = operation_t<
          CompletionSender,
          value_receiver<SourceSender, CompletionSender, Receiver, Values...>>;

      template <typename Error>
      using error_operation = operation_t<
          CompletionSender,
          error_receiver<SourceSender, CompletionSender, Receiver, Error>>;

      template <typename... Errors>
      using error_operation_union =
          manual_lifetime_union<
            error_operation<std::exception_ptr>,
            error_operation<Errors>...>;

      using done_operation = operation_t<
          CompletionSender,
          done_receiver<SourceSender, CompletionSender, Receiver>>;

      template <typename... Errors>
      using error_result_union =
        manual_lifetime_union<std::exception_ptr, Errors...>;

    public:
      template <typename CompletionSender2, typename Receiver2>
      explicit type(
          SourceSender&& sourceSender,
          CompletionSender2&& completionSender,
          Receiver2&& r)
        : completionSender_(static_cast<CompletionSender2&&>(completionSender))
        , receiver_(static_cast<Receiver2&&>(r)) {
        sourceOp_.construct_from([&] {
          return unifex::connect(
              static_cast<SourceSender&&>(sourceSender),
              receiver<SourceSender, CompletionSender, Receiver>{this});
        });
      }

      ~type() {
        if (!started_) {
          sourceOp_.destruct();
        }
      }

      void start() & noexcept {
        assert(!started_);
        started_ = true;
        unifex::start(sourceOp_.get());
      }

    private:
      UNIFEX_NO_UNIQUE_ADDRESS std::remove_cvref_t<CompletionSender> completionSender_;
      UNIFEX_NO_UNIQUE_ADDRESS Receiver receiver_;
      bool started_ = false;

      // Result storage.
      union {
        // Storage for error-types that might be produced by SourceSender.
        UNIFEX_NO_UNIQUE_ADDRESS
        typename std::remove_cvref_t<SourceSender>::template error_types<error_result_union>
            error_;

        // Storage for value-types that might be produced by SourceSender.
        UNIFEX_NO_UNIQUE_ADDRESS typename std::remove_cvref_t<SourceSender>::template value_types<
            manual_lifetime_union,
            decayed_tuple<std::tuple>::template apply>
            value_;
      };

      // Operation storage.
      union {
        // Storage for the source operation state.
        manual_lifetime<operation_t<
            SourceSender,
            receiver<SourceSender, CompletionSender, Receiver>>>
            sourceOp_;

        // Storage for the completion operation for the case where
        // the source operation completed with a value.
        typename std::remove_cvref_t<SourceSender>::
            template value_types<manual_lifetime_union, value_operation>
                completionValueOp_;

        // Storage for the completion operation for the case where the
        // source operation completed with an error.
        typename std::remove_cvref_t<SourceSender>::template error_types<error_operation_union>
            completionErrorOp_;

        // Storage for the completion operation for the case where the
        // source operation completed with 'done'.
        manual_lifetime<done_operation> completionDoneOp_;
      };
    };

    template <typename SourceSender, typename CompletionSender>
    struct _sender {
      class type;
    };
    template <typename SourceSender, typename CompletionSender>
    using sender = typename _sender<
        std::remove_cvref_t<SourceSender>,
        std::remove_cvref_t<CompletionSender>>::type;

    template <typename SourceSender, typename CompletionSender>
    class _sender<SourceSender, CompletionSender>::type {
      using sender = type;
    public:
      template <
          template <typename...> class Variant,
          template <typename...> class Tuple>
      using value_types = typename SourceSender::
          template value_types<Variant, decayed_tuple<Tuple>::template apply>;

      // This can produce any of the error_types of SourceSender, or of
      // CompletionSender or an exception_ptr corresponding to an exception thrown
      // by the copy/move of the value result.
      // TODO: In theory we could eliminate exception_ptr in the case that the
      // connect() operation and move/copy of values
      template <template <typename...> class Variant>
      using error_types = typename concat_type_lists_unique_t<
          typename SourceSender::template error_types<
              decayed_tuple<type_list>::template apply>,
          typename CompletionSender::template error_types<
              decayed_tuple<type_list>::template apply>,
          type_list<std::exception_ptr>>::template apply<Variant>;

      template <typename SourceSender2, typename CompletionSender2>
      explicit type(
          SourceSender2&& source, CompletionSender2&& completion)
          noexcept(std::is_nothrow_constructible_v<SourceSender, SourceSender2> &&
              std::is_nothrow_constructible_v<CompletionSender, CompletionSender2>)
        : source_(static_cast<SourceSender2&&>(source))
        , completion_(static_cast<CompletionSender2&&>(completion)) {}

    private:

      // TODO: Also constrain these methods to check that the CompletionSender
      // is connectable to any of the instantiations of done/value/error_receiver
      // that could be created for each of the results that SourceSender might
      // complete with. For now we just check done_receiver as an approximation.

      template <
<<<<<<< HEAD
        typename Receiver,
        typename CPO,
        typename S,
        std::enable_if_t<std::is_same_v<CPO, tag_t<connect>>, int> = 0,
        std::enable_if_t<std::is_same_v<std::remove_cvref_t<S>, sender>, int> = 0,
        std::enable_if_t<
            is_connectable_v<
              member_t<S, SourceSender>,
              receiver<
                member_t<S, SourceSender>,
                CompletionSender,
                std::remove_cvref_t<Receiver>>>,
            int> = 0,
        std::enable_if_t<
            is_connectable_v<
              CompletionSender,
              done_receiver<
                member_t<S, SourceSender>,
                CompletionSender,
                std::remove_cvref_t<Receiver>>>,
            int> = 0>
      friend auto tag_invoke(CPO, S&& s, Receiver&& r)
          -> operation<member_t<S, SourceSender>, CompletionSender, Receiver> {
        return operation<member_t<S, SourceSender>, CompletionSender, Receiver>{
                static_cast<S&&>(s).source_,
                static_cast<S&&>(s).completion_,
                static_cast<Receiver&&>(r)};
=======
          typename Receiver,
          typename CPO,
          typename S,
          std::enable_if_t<std::is_same_v<CPO, tag_t<connect>>, int> = 0,
          std::enable_if_t<std::is_same_v<S, sender>, int> = 0,
          std::enable_if_t<
              is_connectable_v<
                  SourceSender,
                  receiver<
                      SourceSender,
                      CompletionSender,
                      std::remove_cvref_t<Receiver>>>,
              int> = 0,
          std::enable_if_t<
              is_connectable_v<
                  CompletionSender,
                  done_receiver<
                      SourceSender,
                      CompletionSender,
                      std::remove_cvref_t<Receiver>>>,
              int> = 0>
      friend auto tag_invoke(CPO, S&& s, Receiver&& r)
          -> operation<SourceSender, CompletionSender, Receiver> {
        return operation<SourceSender, CompletionSender, Receiver>{
            static_cast<S&&>(s).source_,
            static_cast<S&&>(s).completion_,
            static_cast<Receiver&&>(r)};
      }

      template <
          typename Receiver,
          typename CPO,
          typename S,
          typename SourceSenderConstRef = const SourceSender&,
          std::enable_if_t<std::is_same_v<CPO, tag_t<connect>>, int> = 0,
          std::enable_if_t<
              std::is_same_v<std::remove_cvref_t<S>, sender>,
              int> = 0,
          std::enable_if_t<!std::is_same_v<S, sender>, int> = 0,
          std::enable_if_t<
              is_connectable_v<
                  SourceSenderConstRef,
                  receiver<
                      SourceSenderConstRef,
                      CompletionSender,
                      std::remove_cvref_t<Receiver>>>,
              int> = 0,
          std::enable_if_t<
              is_connectable_v<
                  CompletionSender,
                  done_receiver<
                      SourceSenderConstRef,
                      CompletionSender,
                      std::remove_cvref_t<Receiver>>>,
              int> = 0>
      friend auto tag_invoke(CPO, S&& s, Receiver&& r)
          -> operation<SourceSenderConstRef, CompletionSender, Receiver> {
        return operation<SourceSenderConstRef, CompletionSender, Receiver>{
            std::as_const(s.source_),
            std::as_const(s.completion_),
            static_cast<Receiver&&>(r)};
>>>>>>> 7ffbdf2e
      }

      SourceSender source_;
      CompletionSender completion_;
    };
  }  // namespace _final

  namespace _final_cpo
  {
    inline constexpr struct _fn {
      template <typename SourceSender, typename CompletionSender>
      auto operator()(SourceSender&& source, CompletionSender&& completion) const
          noexcept(std::is_nothrow_constructible_v<
                  _final::sender<SourceSender, CompletionSender>,
                  SourceSender,
                  CompletionSender>) -> _final::sender<SourceSender, CompletionSender> {
        return _final::sender<SourceSender, CompletionSender>{
            static_cast<SourceSender&&>(source),
            static_cast<CompletionSender&&>(completion)};
      }
    } finally{};
  } // namespace _final_cpo

using _final_cpo::finally;

}  // namespace unifex<|MERGE_RESOLUTION|>--- conflicted
+++ resolved
@@ -153,16 +153,9 @@
       template <
           typename CPO,
           typename R,
-<<<<<<< HEAD
-          typename... Args,
-          std::enable_if_t<!is_receiver_cpo_v<CPO>, int> = 0,
-          std::enable_if_t<std::is_same_v<R, value_receiver>, int> = 0,
-          std::enable_if_t<is_callable_v<CPO, const Receiver&, Args...>, int> = 0>
-=======
           std::enable_if_t<!is_receiver_cpo_v<CPO>, int> = 0,
           std::enable_if_t<std::is_same_v<R, value_receiver>, int> = 0,
           std::enable_if_t<is_callable_v<CPO, const Receiver&>, int> = 0>
->>>>>>> 7ffbdf2e
       friend auto tag_invoke(
           CPO cpo,
           const R& r) noexcept(is_nothrow_callable_v<
@@ -280,16 +273,9 @@
       template <
           typename CPO,
           typename R,
-<<<<<<< HEAD
-          typename... Args,
-          std::enable_if_t<!is_receiver_cpo_v<CPO>, int> = 0,
-          std::enable_if_t<std::is_same_v<R, error_receiver>, int> = 0,
-          std::enable_if_t<is_callable_v<CPO, const Receiver&, Args...>, int> = 0>
-=======
           std::enable_if_t<!is_receiver_cpo_v<CPO>, int> = 0,
           std::enable_if_t<std::is_same_v<R, error_receiver>, int> = 0,
           std::enable_if_t<is_callable_v<CPO, const Receiver&>, int> = 0>
->>>>>>> 7ffbdf2e
       friend auto tag_invoke(
           CPO cpo,
           const R& r) noexcept(is_nothrow_callable_v<
@@ -362,16 +348,9 @@
       template <
           typename CPO,
           typename R,
-<<<<<<< HEAD
-          typename... Args,
-          std::enable_if_t<!is_receiver_cpo_v<CPO>, int> = 0,
-          std::enable_if_t<std::is_same_v<R, done_receiver>, int> = 0,
-          std::enable_if_t<is_callable_v<CPO, const Receiver&, Args...>, int> = 0>
-=======
           std::enable_if_t<!is_receiver_cpo_v<CPO>, int> = 0,
           std::enable_if_t<std::is_same_v<R, done_receiver>, int> = 0,
           std::enable_if_t<is_callable_v<CPO, const Receiver&>, int> = 0>
->>>>>>> 7ffbdf2e
       friend auto tag_invoke(
           CPO cpo,
           const R& r) noexcept(is_nothrow_callable_v<
@@ -514,16 +493,9 @@
       template <
           typename CPO,
           typename R,
-<<<<<<< HEAD
-          typename... Args,
-          std::enable_if_t<!is_receiver_cpo_v<CPO>, int> = 0,
-          std::enable_if_t<std::is_same_v<R, receiver>, int> = 0,
-          std::enable_if_t<is_callable_v<CPO, const Receiver&, Args...>, int> = 0>
-=======
           std::enable_if_t<!is_receiver_cpo_v<CPO>, int> = 0,
           std::enable_if_t<std::is_same_v<R, receiver>, int> = 0,
           std::enable_if_t<is_callable_v<CPO, const Receiver&>, int> = 0>
->>>>>>> 7ffbdf2e
       friend auto
       tag_invoke(CPO cpo, const R& r) noexcept(
           is_nothrow_callable_v<CPO, const Receiver&>)
@@ -710,10 +682,9 @@
       // complete with. For now we just check done_receiver as an approximation.
 
       template <
-<<<<<<< HEAD
-        typename Receiver,
         typename CPO,
         typename S,
+        typename Receiver,
         std::enable_if_t<std::is_same_v<CPO, tag_t<connect>>, int> = 0,
         std::enable_if_t<std::is_same_v<std::remove_cvref_t<S>, sender>, int> = 0,
         std::enable_if_t<
@@ -738,69 +709,6 @@
                 static_cast<S&&>(s).source_,
                 static_cast<S&&>(s).completion_,
                 static_cast<Receiver&&>(r)};
-=======
-          typename Receiver,
-          typename CPO,
-          typename S,
-          std::enable_if_t<std::is_same_v<CPO, tag_t<connect>>, int> = 0,
-          std::enable_if_t<std::is_same_v<S, sender>, int> = 0,
-          std::enable_if_t<
-              is_connectable_v<
-                  SourceSender,
-                  receiver<
-                      SourceSender,
-                      CompletionSender,
-                      std::remove_cvref_t<Receiver>>>,
-              int> = 0,
-          std::enable_if_t<
-              is_connectable_v<
-                  CompletionSender,
-                  done_receiver<
-                      SourceSender,
-                      CompletionSender,
-                      std::remove_cvref_t<Receiver>>>,
-              int> = 0>
-      friend auto tag_invoke(CPO, S&& s, Receiver&& r)
-          -> operation<SourceSender, CompletionSender, Receiver> {
-        return operation<SourceSender, CompletionSender, Receiver>{
-            static_cast<S&&>(s).source_,
-            static_cast<S&&>(s).completion_,
-            static_cast<Receiver&&>(r)};
-      }
-
-      template <
-          typename Receiver,
-          typename CPO,
-          typename S,
-          typename SourceSenderConstRef = const SourceSender&,
-          std::enable_if_t<std::is_same_v<CPO, tag_t<connect>>, int> = 0,
-          std::enable_if_t<
-              std::is_same_v<std::remove_cvref_t<S>, sender>,
-              int> = 0,
-          std::enable_if_t<!std::is_same_v<S, sender>, int> = 0,
-          std::enable_if_t<
-              is_connectable_v<
-                  SourceSenderConstRef,
-                  receiver<
-                      SourceSenderConstRef,
-                      CompletionSender,
-                      std::remove_cvref_t<Receiver>>>,
-              int> = 0,
-          std::enable_if_t<
-              is_connectable_v<
-                  CompletionSender,
-                  done_receiver<
-                      SourceSenderConstRef,
-                      CompletionSender,
-                      std::remove_cvref_t<Receiver>>>,
-              int> = 0>
-      friend auto tag_invoke(CPO, S&& s, Receiver&& r)
-          -> operation<SourceSenderConstRef, CompletionSender, Receiver> {
-        return operation<SourceSenderConstRef, CompletionSender, Receiver>{
-            std::as_const(s.source_),
-            std::as_const(s.completion_),
-            static_cast<Receiver&&>(r)};
->>>>>>> 7ffbdf2e
       }
 
       SourceSender source_;
