/*
 * Copyright (c) Facebook, Inc. and its affiliates.
 *
 * Licensed under the Apache License Version 2.0 with LLVM Exceptions
 * (the "License"); you may not use this file except in compliance with
 * the License. You may obtain a copy of the License at
 *
 *   https://llvm.org/LICENSE.txt
 *
 * Unless required by applicable law or agreed to in writing, software
 * distributed under the License is distributed on an "AS IS" BASIS,
 * WITHOUT WARRANTIES OR CONDITIONS OF ANY KIND, either express or implied.
 * See the License for the specific language governing permissions and
 * limitations under the License.
 */
#pragma once

#include <unifex/config.hpp>
#include <unifex/let_done.hpp>

#include <unifex/detail/prologue.hpp>

<<<<<<< HEAD
namespace unifex {

namespace _tfx_done {
template <typename Source, typename Done, typename Receiver>
struct _op {
  class type;
};
template <typename Source, typename Done, typename Receiver>
using operation_type = typename _op<Source, Done, remove_cvref_t<Receiver>>::type;

template <typename Source, typename Done, typename Receiver>
struct _rcvr {
  class type;
};
template <typename Source, typename Done, typename Receiver>
using receiver_type = typename _rcvr<Source, Done, remove_cvref_t<Receiver>>::type;

template <typename Source, typename Done, typename Receiver>
struct _frcvr {
  class type;
};
template <typename Source, typename Done, typename Receiver>
using final_receiver_type = typename _frcvr<Source, Done, remove_cvref_t<Receiver>>::type;

template <typename Source, typename Done>
struct _sndr {
  class type;
};

template <typename Source, typename Done>
using _sender = typename _sndr<Source, Done>::type;

template <typename Source, typename Done, typename Receiver>
class _rcvr<Source, Done, Receiver>::type {
  using operation = operation_type<Source, Done, Receiver>;
  using final_receiver = final_receiver_type<Source, Done, Receiver>;
  using final_sender_t = callable_result_t<Done&>;

public:
  explicit type(operation* op) noexcept
  : op_(op) {}

  type(type&& other) noexcept
  : op_(std::exchange(other.op_, {}))
  {}
 
  template(typename... Values)
    (requires receiver_of<Receiver, Values...>)
  void set_value(Values&&... values) noexcept(
      is_nothrow_receiver_of_v<Receiver, Values...>) {
    UNIFEX_ASSERT(op_ != nullptr);
    unifex::set_value(std::move(op_->receiver_), (Values&&)values...);
  }

  void set_done() noexcept {
    UNIFEX_ASSERT(op_ != nullptr);
    auto op = op_; // preserve pointer value.
    if constexpr (
      is_nothrow_callable_v<Done> &&
      is_nothrow_connectable_v<final_sender_t, final_receiver>) {
      op->startedOp_ = 0;
      unifex::deactivate_union_member(op->sourceOp_);
      unifex::activate_union_member_with(op->finalOp_, [&] {
        return unifex::connect(std::move(op->done_)(), final_receiver{op});
      });
      op->startedOp_ = 0 - 1;
      unifex::start(op->finalOp_.get());
    } else {
      UNIFEX_TRY {
        op->startedOp_ = 0;
        unifex::deactivate_union_member(op->sourceOp_);
        unifex::activate_union_member_with(op->finalOp_, [&] {
          return unifex::connect(std::move(op->done_)(), final_receiver{op});
        });
        op->startedOp_ = 0 - 1;
        unifex::start(op->finalOp_.get());
      } UNIFEX_CATCH (...) {
        unifex::set_error(std::move(op->receiver_), std::current_exception());
      }
    }
  }

  template(typename Error)
      (requires receiver<Receiver, Error>)
  void set_error(Error&& error) noexcept {
    UNIFEX_ASSERT(op_ != nullptr);
    unifex::set_error(std::move(op_->receiver_), (Error&&)error);
  }

private:
  template(typename CPO, typename Self)
    (requires is_receiver_query_cpo_v<CPO> AND
        same_as<remove_cvref_t<Self>, type> AND
        is_callable_v<CPO, const Receiver&>)
  friend auto tag_invoke(CPO cpo, Self&& r)
      noexcept(is_nothrow_callable_v<CPO, const Receiver&>)
      -> callable_result_t<CPO, const Receiver&> {
    return std::move(cpo)(r.get_receiver());
  }
  
  template <typename VisitFunc>
  friend void tag_invoke(
      tag_t<visit_continuations>,
      const type& r,
      VisitFunc&& func) noexcept(is_nothrow_callable_v<
                                VisitFunc&,
                                const Receiver&>) {
    func(r.get_receiver());
  }

  const Receiver& get_receiver() const noexcept {
    UNIFEX_ASSERT(op_ != nullptr);   
    return op_->receiver_;
  }

  operation* op_;
};

template <typename Source, typename Done, typename Receiver>
class _frcvr<Source, Done, Receiver>::type {
  using operation = operation_type<Source, Done, Receiver>;

public:
  explicit type(operation* op) noexcept
  : op_(op) {}

  type(type&& other) noexcept
  : op_(std::exchange(other.op_, {}))
  {}
 
  template(typename... Values)
    (requires receiver_of<Receiver, Values...>)
  void set_value(Values&&... values) noexcept(
      is_nothrow_receiver_of_v<Receiver, Values...>) {
    UNIFEX_ASSERT(op_ != nullptr);
    unifex::set_value(std::move(op_->receiver_), (Values&&)values...);
  }

  void set_done() noexcept {
    UNIFEX_ASSERT(op_ != nullptr);
    unifex::set_done(std::move(op_->receiver_));
  }

  template(typename Error)
    (requires receiver<Receiver, Error>)
  void set_error(Error&& error) noexcept {
    UNIFEX_ASSERT(op_ != nullptr);
    unifex::set_error(std::move(op_->receiver_), (Error&&)error);
  }

private:
  template(typename CPO)
      (requires is_receiver_query_cpo_v<CPO> AND
          is_callable_v<CPO, const Receiver&>)
  friend auto tag_invoke(CPO cpo, const type& r)
      noexcept(is_nothrow_callable_v<CPO, const Receiver&>)
      -> callable_result_t<CPO, const Receiver&> {
    return std::move(cpo)(r.get_receiver());
  }
  
  template <typename VisitFunc>
  friend void tag_invoke(
      tag_t<visit_continuations>,
      const type& r,
      VisitFunc&& func) noexcept(is_nothrow_callable_v<
                                VisitFunc&,
                                const Receiver&>) {
    func(r.get_receiver());
  }

  const Receiver& get_receiver() const noexcept {
    UNIFEX_ASSERT(op_ != nullptr);   
    return op_->receiver_;
  }

  operation* op_;
};

template <typename Source, typename Done, typename Receiver>
class _op<Source, Done, Receiver>::type {
  using source_receiver = receiver_type<Source, Done, Receiver>;
  using final_receiver = final_receiver_type<Source, Done, Receiver>;

public:
  template <typename Done2, typename Receiver2>
  explicit type(Source&& source, Done2&& done, Receiver2&& dest)
      noexcept(is_nothrow_move_constructible_v<Receiver> &&
               is_nothrow_move_constructible_v<Done> &&
               is_nothrow_connectable_v<Source, source_receiver>)
  : done_((Done2&&)done)
  , receiver_((Receiver2&&)dest)
  {
    unifex::activate_union_member_with(sourceOp_, [&] {
        return unifex::connect((Source&&)source, source_receiver{this});
      });
    startedOp_ = 0 + 1;
  }

  ~type() {
    if (startedOp_ < 0) {
      unifex::deactivate_union_member(finalOp_);
    } else if (startedOp_ > 0) {
      unifex::deactivate_union_member(sourceOp_);
    }
    startedOp_ = 0;
  }

  void start() & noexcept {
    unifex::start(sourceOp_.get());
  }

private:
  friend source_receiver;
  friend final_receiver;

  using source_op_t = connect_result_t<Source, source_receiver>;

  using final_sender_t = callable_result_t<Done>;

  using final_op_t = connect_result_t<final_sender_t, final_receiver>;

  UNIFEX_NO_UNIQUE_ADDRESS Done done_;
  UNIFEX_NO_UNIQUE_ADDRESS Receiver receiver_;
  int startedOp_ = 0;
  union {
    manual_lifetime<source_op_t> sourceOp_;
    manual_lifetime<final_op_t> finalOp_;
  };
};

template <typename Source, typename Done>
class _sndr<Source, Done>::type {
  using final_sender_t = callable_result_t<Done>;

public:
  template <template <typename...> class Variant,
            template <typename...> class Tuple>
  using value_types =
      typename concat_type_lists_unique_t<
          sender_value_types_t<Source, type_list, Tuple>,
          sender_value_types_t<final_sender_t, type_list, Tuple>>::template
              apply<Variant>;

  template <template <typename...> class Variant>
  using error_types =
      typename concat_type_lists_unique_t<
          sender_error_types_t<Source, type_list>,
          sender_error_types_t<final_sender_t, type_list>,
          type_list<std::exception_ptr>>::template apply<Variant>;

  static constexpr bool sends_done = sender_traits<final_sender_t>::sends_done;

  template <typename Source2, typename Done2>
  explicit type(Source2&& source, Done2&& done)
    noexcept(
      is_nothrow_constructible_v<Source, Source2> &&
      is_nothrow_constructible_v<Done, Done2>)
    : source_((Source2&&)source)
    , done_((Done2&&)done)
  {}

  template(
    typename Sender,
    typename Receiver,
    typename...,
    typename SourceReceiver = receiver_type<member_t<Sender, Source>, Done, Receiver>,
    typename FinalReceiver = final_receiver_type<member_t<Sender, Source>, Done, Receiver>)
      (requires same_as<remove_cvref_t<Sender>, type> AND
          constructible_from<Done, member_t<Sender, Done>> AND
          constructible_from<remove_cvref_t<Receiver>, Receiver> AND
          sender_to<member_t<Sender, Source>, SourceReceiver> AND
          sender_to<final_sender_t, FinalReceiver>)
  friend auto tag_invoke(tag_t<unifex::connect>, Sender&& s, Receiver&& r)
       noexcept(
        is_nothrow_connectable_v<member_t<Sender, Source>, SourceReceiver> &&
        is_nothrow_constructible_v<Done, member_t<Sender, Done>> &&
        is_nothrow_constructible_v<remove_cvref_t<Receiver>, Receiver>)
      -> operation_type<member_t<Sender, Source>, Done, Receiver> {
    return operation_type<member_t<Sender, Source>, Done, Receiver>{
      static_cast<Sender&&>(s).source_,
      static_cast<Sender&&>(s).done_,
      static_cast<Receiver&&>(r)
    };
  }

private:
  Source source_;
  Done done_;
};

namespace _cpo
{
struct _fn {
  template <typename Source, typename Done>
  auto operator()(Source&& source, Done&& done) const
      noexcept(is_nothrow_tag_invocable_v<_fn, Source, Done>)
      -> tag_invoke_result_t<_fn, Source, Done> {
    return tag_invoke(*this, (Source&&)source, (Done&&)done);
  }

  template(typename Source, typename Done)
    (requires (!tag_invocable<_fn, Source, Done>) AND
        constructible_from<remove_cvref_t<Source>, Source> AND
        constructible_from<remove_cvref_t<Done>, Done> AND
        callable<remove_cvref_t<Done>> AND
        sender<callable_result_t<remove_cvref_t<Done>>>)
  auto operator()(Source&& source, Done&& done) const
      noexcept(is_nothrow_constructible_v<
                   _sender<remove_cvref_t<Source>, remove_cvref_t<Done>>,
                   Source, 
                   Done>)
      -> _sender<remove_cvref_t<Source>, remove_cvref_t<Done>> {
    return _sender<remove_cvref_t<Source>, remove_cvref_t<Done>>{
        (Source&&)source, (Done&&)done};
  }
  template(typename Done)
      (requires callable<remove_cvref_t<Done>> AND
        sender<callable_result_t<remove_cvref_t<Done>>>)
  constexpr auto operator()(Done&& done) const
      noexcept(is_nothrow_callable_v<
        tag_t<bind_back>, _fn, Done>)
      -> bind_back_result_t<_fn, Done> {
    return bind_back(*this, (Done&&)done);
  }
};
} // namespace _cpo
} // namespace _tfx_done

inline constexpr _tfx_done::_cpo::_fn transform_done {};
=======
UNIFEX_DEPRECATED_HEADER("transform_done.hpp is deprecated. Use let_done.hpp instead.")
>>>>>>> 2209173c

namespace unifex {
[[deprecated("unifex::transform_done has been renamed to unifex::let_done")]]
inline constexpr _let_d::_cpo::_fn transform_done {};
} // namespace unifex

#include <unifex/detail/epilogue.hpp><|MERGE_RESOLUTION|>--- conflicted
+++ resolved
@@ -20,339 +20,7 @@
 
 #include <unifex/detail/prologue.hpp>
 
-<<<<<<< HEAD
-namespace unifex {
-
-namespace _tfx_done {
-template <typename Source, typename Done, typename Receiver>
-struct _op {
-  class type;
-};
-template <typename Source, typename Done, typename Receiver>
-using operation_type = typename _op<Source, Done, remove_cvref_t<Receiver>>::type;
-
-template <typename Source, typename Done, typename Receiver>
-struct _rcvr {
-  class type;
-};
-template <typename Source, typename Done, typename Receiver>
-using receiver_type = typename _rcvr<Source, Done, remove_cvref_t<Receiver>>::type;
-
-template <typename Source, typename Done, typename Receiver>
-struct _frcvr {
-  class type;
-};
-template <typename Source, typename Done, typename Receiver>
-using final_receiver_type = typename _frcvr<Source, Done, remove_cvref_t<Receiver>>::type;
-
-template <typename Source, typename Done>
-struct _sndr {
-  class type;
-};
-
-template <typename Source, typename Done>
-using _sender = typename _sndr<Source, Done>::type;
-
-template <typename Source, typename Done, typename Receiver>
-class _rcvr<Source, Done, Receiver>::type {
-  using operation = operation_type<Source, Done, Receiver>;
-  using final_receiver = final_receiver_type<Source, Done, Receiver>;
-  using final_sender_t = callable_result_t<Done&>;
-
-public:
-  explicit type(operation* op) noexcept
-  : op_(op) {}
-
-  type(type&& other) noexcept
-  : op_(std::exchange(other.op_, {}))
-  {}
- 
-  template(typename... Values)
-    (requires receiver_of<Receiver, Values...>)
-  void set_value(Values&&... values) noexcept(
-      is_nothrow_receiver_of_v<Receiver, Values...>) {
-    UNIFEX_ASSERT(op_ != nullptr);
-    unifex::set_value(std::move(op_->receiver_), (Values&&)values...);
-  }
-
-  void set_done() noexcept {
-    UNIFEX_ASSERT(op_ != nullptr);
-    auto op = op_; // preserve pointer value.
-    if constexpr (
-      is_nothrow_callable_v<Done> &&
-      is_nothrow_connectable_v<final_sender_t, final_receiver>) {
-      op->startedOp_ = 0;
-      unifex::deactivate_union_member(op->sourceOp_);
-      unifex::activate_union_member_with(op->finalOp_, [&] {
-        return unifex::connect(std::move(op->done_)(), final_receiver{op});
-      });
-      op->startedOp_ = 0 - 1;
-      unifex::start(op->finalOp_.get());
-    } else {
-      UNIFEX_TRY {
-        op->startedOp_ = 0;
-        unifex::deactivate_union_member(op->sourceOp_);
-        unifex::activate_union_member_with(op->finalOp_, [&] {
-          return unifex::connect(std::move(op->done_)(), final_receiver{op});
-        });
-        op->startedOp_ = 0 - 1;
-        unifex::start(op->finalOp_.get());
-      } UNIFEX_CATCH (...) {
-        unifex::set_error(std::move(op->receiver_), std::current_exception());
-      }
-    }
-  }
-
-  template(typename Error)
-      (requires receiver<Receiver, Error>)
-  void set_error(Error&& error) noexcept {
-    UNIFEX_ASSERT(op_ != nullptr);
-    unifex::set_error(std::move(op_->receiver_), (Error&&)error);
-  }
-
-private:
-  template(typename CPO, typename Self)
-    (requires is_receiver_query_cpo_v<CPO> AND
-        same_as<remove_cvref_t<Self>, type> AND
-        is_callable_v<CPO, const Receiver&>)
-  friend auto tag_invoke(CPO cpo, Self&& r)
-      noexcept(is_nothrow_callable_v<CPO, const Receiver&>)
-      -> callable_result_t<CPO, const Receiver&> {
-    return std::move(cpo)(r.get_receiver());
-  }
-  
-  template <typename VisitFunc>
-  friend void tag_invoke(
-      tag_t<visit_continuations>,
-      const type& r,
-      VisitFunc&& func) noexcept(is_nothrow_callable_v<
-                                VisitFunc&,
-                                const Receiver&>) {
-    func(r.get_receiver());
-  }
-
-  const Receiver& get_receiver() const noexcept {
-    UNIFEX_ASSERT(op_ != nullptr);   
-    return op_->receiver_;
-  }
-
-  operation* op_;
-};
-
-template <typename Source, typename Done, typename Receiver>
-class _frcvr<Source, Done, Receiver>::type {
-  using operation = operation_type<Source, Done, Receiver>;
-
-public:
-  explicit type(operation* op) noexcept
-  : op_(op) {}
-
-  type(type&& other) noexcept
-  : op_(std::exchange(other.op_, {}))
-  {}
- 
-  template(typename... Values)
-    (requires receiver_of<Receiver, Values...>)
-  void set_value(Values&&... values) noexcept(
-      is_nothrow_receiver_of_v<Receiver, Values...>) {
-    UNIFEX_ASSERT(op_ != nullptr);
-    unifex::set_value(std::move(op_->receiver_), (Values&&)values...);
-  }
-
-  void set_done() noexcept {
-    UNIFEX_ASSERT(op_ != nullptr);
-    unifex::set_done(std::move(op_->receiver_));
-  }
-
-  template(typename Error)
-    (requires receiver<Receiver, Error>)
-  void set_error(Error&& error) noexcept {
-    UNIFEX_ASSERT(op_ != nullptr);
-    unifex::set_error(std::move(op_->receiver_), (Error&&)error);
-  }
-
-private:
-  template(typename CPO)
-      (requires is_receiver_query_cpo_v<CPO> AND
-          is_callable_v<CPO, const Receiver&>)
-  friend auto tag_invoke(CPO cpo, const type& r)
-      noexcept(is_nothrow_callable_v<CPO, const Receiver&>)
-      -> callable_result_t<CPO, const Receiver&> {
-    return std::move(cpo)(r.get_receiver());
-  }
-  
-  template <typename VisitFunc>
-  friend void tag_invoke(
-      tag_t<visit_continuations>,
-      const type& r,
-      VisitFunc&& func) noexcept(is_nothrow_callable_v<
-                                VisitFunc&,
-                                const Receiver&>) {
-    func(r.get_receiver());
-  }
-
-  const Receiver& get_receiver() const noexcept {
-    UNIFEX_ASSERT(op_ != nullptr);   
-    return op_->receiver_;
-  }
-
-  operation* op_;
-};
-
-template <typename Source, typename Done, typename Receiver>
-class _op<Source, Done, Receiver>::type {
-  using source_receiver = receiver_type<Source, Done, Receiver>;
-  using final_receiver = final_receiver_type<Source, Done, Receiver>;
-
-public:
-  template <typename Done2, typename Receiver2>
-  explicit type(Source&& source, Done2&& done, Receiver2&& dest)
-      noexcept(is_nothrow_move_constructible_v<Receiver> &&
-               is_nothrow_move_constructible_v<Done> &&
-               is_nothrow_connectable_v<Source, source_receiver>)
-  : done_((Done2&&)done)
-  , receiver_((Receiver2&&)dest)
-  {
-    unifex::activate_union_member_with(sourceOp_, [&] {
-        return unifex::connect((Source&&)source, source_receiver{this});
-      });
-    startedOp_ = 0 + 1;
-  }
-
-  ~type() {
-    if (startedOp_ < 0) {
-      unifex::deactivate_union_member(finalOp_);
-    } else if (startedOp_ > 0) {
-      unifex::deactivate_union_member(sourceOp_);
-    }
-    startedOp_ = 0;
-  }
-
-  void start() & noexcept {
-    unifex::start(sourceOp_.get());
-  }
-
-private:
-  friend source_receiver;
-  friend final_receiver;
-
-  using source_op_t = connect_result_t<Source, source_receiver>;
-
-  using final_sender_t = callable_result_t<Done>;
-
-  using final_op_t = connect_result_t<final_sender_t, final_receiver>;
-
-  UNIFEX_NO_UNIQUE_ADDRESS Done done_;
-  UNIFEX_NO_UNIQUE_ADDRESS Receiver receiver_;
-  int startedOp_ = 0;
-  union {
-    manual_lifetime<source_op_t> sourceOp_;
-    manual_lifetime<final_op_t> finalOp_;
-  };
-};
-
-template <typename Source, typename Done>
-class _sndr<Source, Done>::type {
-  using final_sender_t = callable_result_t<Done>;
-
-public:
-  template <template <typename...> class Variant,
-            template <typename...> class Tuple>
-  using value_types =
-      typename concat_type_lists_unique_t<
-          sender_value_types_t<Source, type_list, Tuple>,
-          sender_value_types_t<final_sender_t, type_list, Tuple>>::template
-              apply<Variant>;
-
-  template <template <typename...> class Variant>
-  using error_types =
-      typename concat_type_lists_unique_t<
-          sender_error_types_t<Source, type_list>,
-          sender_error_types_t<final_sender_t, type_list>,
-          type_list<std::exception_ptr>>::template apply<Variant>;
-
-  static constexpr bool sends_done = sender_traits<final_sender_t>::sends_done;
-
-  template <typename Source2, typename Done2>
-  explicit type(Source2&& source, Done2&& done)
-    noexcept(
-      is_nothrow_constructible_v<Source, Source2> &&
-      is_nothrow_constructible_v<Done, Done2>)
-    : source_((Source2&&)source)
-    , done_((Done2&&)done)
-  {}
-
-  template(
-    typename Sender,
-    typename Receiver,
-    typename...,
-    typename SourceReceiver = receiver_type<member_t<Sender, Source>, Done, Receiver>,
-    typename FinalReceiver = final_receiver_type<member_t<Sender, Source>, Done, Receiver>)
-      (requires same_as<remove_cvref_t<Sender>, type> AND
-          constructible_from<Done, member_t<Sender, Done>> AND
-          constructible_from<remove_cvref_t<Receiver>, Receiver> AND
-          sender_to<member_t<Sender, Source>, SourceReceiver> AND
-          sender_to<final_sender_t, FinalReceiver>)
-  friend auto tag_invoke(tag_t<unifex::connect>, Sender&& s, Receiver&& r)
-       noexcept(
-        is_nothrow_connectable_v<member_t<Sender, Source>, SourceReceiver> &&
-        is_nothrow_constructible_v<Done, member_t<Sender, Done>> &&
-        is_nothrow_constructible_v<remove_cvref_t<Receiver>, Receiver>)
-      -> operation_type<member_t<Sender, Source>, Done, Receiver> {
-    return operation_type<member_t<Sender, Source>, Done, Receiver>{
-      static_cast<Sender&&>(s).source_,
-      static_cast<Sender&&>(s).done_,
-      static_cast<Receiver&&>(r)
-    };
-  }
-
-private:
-  Source source_;
-  Done done_;
-};
-
-namespace _cpo
-{
-struct _fn {
-  template <typename Source, typename Done>
-  auto operator()(Source&& source, Done&& done) const
-      noexcept(is_nothrow_tag_invocable_v<_fn, Source, Done>)
-      -> tag_invoke_result_t<_fn, Source, Done> {
-    return tag_invoke(*this, (Source&&)source, (Done&&)done);
-  }
-
-  template(typename Source, typename Done)
-    (requires (!tag_invocable<_fn, Source, Done>) AND
-        constructible_from<remove_cvref_t<Source>, Source> AND
-        constructible_from<remove_cvref_t<Done>, Done> AND
-        callable<remove_cvref_t<Done>> AND
-        sender<callable_result_t<remove_cvref_t<Done>>>)
-  auto operator()(Source&& source, Done&& done) const
-      noexcept(is_nothrow_constructible_v<
-                   _sender<remove_cvref_t<Source>, remove_cvref_t<Done>>,
-                   Source, 
-                   Done>)
-      -> _sender<remove_cvref_t<Source>, remove_cvref_t<Done>> {
-    return _sender<remove_cvref_t<Source>, remove_cvref_t<Done>>{
-        (Source&&)source, (Done&&)done};
-  }
-  template(typename Done)
-      (requires callable<remove_cvref_t<Done>> AND
-        sender<callable_result_t<remove_cvref_t<Done>>>)
-  constexpr auto operator()(Done&& done) const
-      noexcept(is_nothrow_callable_v<
-        tag_t<bind_back>, _fn, Done>)
-      -> bind_back_result_t<_fn, Done> {
-    return bind_back(*this, (Done&&)done);
-  }
-};
-} // namespace _cpo
-} // namespace _tfx_done
-
-inline constexpr _tfx_done::_cpo::_fn transform_done {};
-=======
 UNIFEX_DEPRECATED_HEADER("transform_done.hpp is deprecated. Use let_done.hpp instead.")
->>>>>>> 2209173c
 
 namespace unifex {
 [[deprecated("unifex::transform_done has been renamed to unifex::let_done")]]
